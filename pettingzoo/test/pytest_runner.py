import pytest
import pickle
from .all_modules import all_environments
from .api_test import api_test
from .seed_test import seed_test
from .parallel_test import parallel_play_test
from .max_cycles_test import max_cycles_test
from .state_test import state_test
import os


@pytest.mark.parametrize(("name", "env_module"), list(all_environments.items()))
def test_module(name, env_module):
    _env = env_module.env()
    assert str(_env) == os.path.basename(name)
    api_test(_env)
    if "classic/" not in name:
        parallel_play_test(env_module.parallel_env())

    if "prospector" not in name:
        seed_test(env_module.env, 50)

<<<<<<< HEAD
    if "classic/" not in name:
        max_cycles_test(env_module)
=======
    if "butterfly/" in name:
        state_test(_env, env_module.parallel_env())

    max_cycles_test(env_module, name)
>>>>>>> 36fbcedb

    recreated_env = pickle.loads(pickle.dumps(_env))
    api_test(recreated_env)<|MERGE_RESOLUTION|>--- conflicted
+++ resolved
@@ -20,15 +20,11 @@
     if "prospector" not in name:
         seed_test(env_module.env, 50)
 
-<<<<<<< HEAD
     if "classic/" not in name:
         max_cycles_test(env_module)
-=======
+
     if "butterfly/" in name:
         state_test(_env, env_module.parallel_env())
 
-    max_cycles_test(env_module, name)
->>>>>>> 36fbcedb
-
     recreated_env = pickle.loads(pickle.dumps(_env))
     api_test(recreated_env)