--- conflicted
+++ resolved
@@ -42,22 +42,14 @@
 
     def render(self):
         if self._renderer is None:
-<<<<<<< HEAD
-            self._renderer = Renderer(self.env)
-=======
             self._renderer = Renderer(self.env, self.map_size)
->>>>>>> 388ca88f
-        self._renderer.render()
+        return self._renderer.render()
 
     def close(self):
         import pygame
         pygame.quit()
 
     def reset(self):
-<<<<<<< HEAD
-        print("reset")
-=======
->>>>>>> 388ca88f
         self.env.reset()
         self.generate_map()
         return self._observe_all()
