--- conflicted
+++ resolved
@@ -101,13 +101,8 @@
         self.sprite_list = ["sprites/alien", "sprites/drone", "sprites/glowy", "sprites/reptile", "sprites/ufo", "sprites/bunny", "sprites/robot", "sprites/tank"]
         self.sprite_img_heights = [40, 40, 46, 48, 32, 54, 48, 53]
         self.metadata = {
-<<<<<<< HEAD
             'render_modes': ['human', "rgb_array"],
-            'name': "prison_v3",
-=======
-            'render.modes': ['human', "rgb_array"],
             'name': "prison_v4",
->>>>>>> 2c487633
             'is_parallelizable': True,
             'video_fps': FPS,
         }
