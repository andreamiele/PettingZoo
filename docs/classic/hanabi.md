--- conflicted
+++ resolved
@@ -141,15 +141,8 @@
 ### Version History
 
 * v4: Fixed bug in arbitrary calls to observe() (1.8.0)
-<<<<<<< HEAD
-* v3: Fixed default parameters (1.4.2)
-* v2: Bumped version of all environments due to breaking API changes (1.4.0)
-* v1: ???
-* v0: Initial versions release (1.0.0)
-</div>
-=======
 * v3: Legal action mask in observation replaced illegal move list in infos (1.5.0)
 * v2: Fixed default parameters (1.4.2)
 * v1: Bumped version of all environments due to adoption of new agent iteration scheme where all agents are iterated over after they are done (1.4.0)
 * v0: Initial versions release (1.0.0)
->>>>>>> 0b97ce71
+</div>