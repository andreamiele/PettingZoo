---
layout: "docu"
title: "Combat: Plane"
actions: "Discrete"
agents: "2"
manual-control: "No"
action-shape: "(1,)"
action-values: "[0,17]"
observation-shape: "(256, 160, 3)"
observation-values: "(0,255)"
import: "from pettingzoo.atari import combat_jet_v1"
agent-labels: "agents= ['first_0', 'second_0']"
---

<div class="docu-info" markdown="1">
{% include info_box.md %}
</div>

<div class="docu-content" markdown="1">
<div class="appear_big" markdown="1">
{% include env_icon.md %}
## {{page.title}}
</div>





*Combat*'s plane mode is an adversarial game where timing,
positioning, and keeping track of your opponent's complex
movements are key.

The players fly around the map, able to control flight direction
but not your speed.

When your opponent is hit by your bullet,
you score a point.

Whenever you score a point, you are rewarded +1 and your opponent is penalized -1.

[Official Combat manual](https://atariage.com/manual_html_page.php?SoftwareID=935)


#### Environment parameters

Some environment parameters are common to all Atari environments and are described in the [base Atari documentation](../atari).

Parameters specific to combat-plane are

```
combat_plane_v1.env(game_version="jet", guided_missile=True)
```

`game_version`:  Accepted arguments are "jet" or "bi-plane". Whether the plane is a bi-plane or a jet. (Jets move faster)

`guided_missile`:  Whether the missile can be directed after being fired, or whether it is on a fixed path.
<<<<<<< HEAD
</div>
=======

### Version History

* v1: Breaking changes to entire API (1.4.0)
* v0: Initial versions release (1.0.0)
>>>>>>> 820b15fc
<|MERGE_RESOLUTION|>--- conflicted
+++ resolved
@@ -54,12 +54,9 @@
 `game_version`:  Accepted arguments are "jet" or "bi-plane". Whether the plane is a bi-plane or a jet. (Jets move faster)
 
 `guided_missile`:  Whether the missile can be directed after being fired, or whether it is on a fixed path.
-<<<<<<< HEAD
-</div>
-=======
 
 ### Version History
 
 * v1: Breaking changes to entire API (1.4.0)
 * v0: Initial versions release (1.0.0)
->>>>>>> 820b15fc
+</div>