--- conflicted
+++ resolved
@@ -14,10 +14,6 @@
 
 ### Simple Speaker Listener
 
-<<<<<<< HEAD
-This environment is part of the [MPE environments](mpe). Please read that page first for general information.
-=======
->>>>>>> d1d70b54
 
 
 This environment is part of the [MPE environments](../mpe). Please read that page first for general information.
@@ -32,13 +28,9 @@
 
 `agents=[speaker_0, listener_0]`
 
-<<<<<<< HEAD
-![](docs/mpe/mpe_simple_speaker_listen.gif)
-=======
 
 
 ![](mpe_simple_speaker_listen.gif)
->>>>>>> d1d70b54
 
 
 
