--- conflicted
+++ resolved
@@ -2,23 +2,6 @@
 
 | Environment                                                | Actions  | Agents | Manual Control | Action Shape           | Action Values           | Observation Shape | Observation Values | Num States    |
 |------------------------------------------------------------|----------|--------|----------------|------------------------|-------------------------|-------------------|--------------------|---------------|
-<<<<<<< HEAD
-| [Backgammon](backgammon)                        | Discrete | 2      | No             | Discrete(1353) | Discrete(1353) | (198,)            | [0, 7.5]           | 10^26         |
-| [Chess](chess)                                  | Discrete | 2      | No             | Discrete(4672)         | Discrete(4672)          | (8,8,20)          | [0, 1]             | ?             |
-| [Connect Four](connect_four)                    | Discrete | 2      | No             | Discrete(7)            | Discrete(7)             | (6, 7, 2)         | [0, 1]             | ?             |
-| [Dou Dizhu](dou_dizhu)                          | Discrete | 3      | No             | Discrete(309)          | Discrete(309)           | (6, 5, 15)        | [0, 1]             | 10^53 - 10^83 |
-| [Gin Rummy](gin_rummy)                          | Discrete | 2      | No             | Discrete(110)          | Discrete(110)           | (5, 52)           | [0, 1]             | 10^52         |
-| [Go](go)                         | Discrete | 2      | No             | Discrete(170)        | Discrete(170)         | (170, 170, 3)         | [0, 1]             | 3^(13^2)~4.3 * 10^80       |
-| [Hanabi](hanabi)                                | Discrete | 2      | No             | Discrete(14)           | Discrete(14)            | (373,)            | [0, 1]             | ?             |
-| [Leduc Hold'em](leduc_holdem)                   | Discrete | 2      | No             | Discrete(4)            | Discrete(4)             | (36,)             | [0, 1]             | 10^2          |
-| [Mahjong](mahjong)                              | Discrete | 4      | No             | Discrete(38)           | Discrete(38)            | (6, 34, 4)        | [0, 1]             | 10^121        |
-| [Rock Paper Scissors](rps)                      | ?        | ?      | ?              | ?                      | ?                       | ?                 | ?                  | ?             |
-| [Rock Paper Scissors Lizard Spock](rpsls)       | ?        | ?      | ?              | ?                      | ?                       | ?                 | ?                  | ?             |
-| [Texas Hold'em](texas_holdem)                   | Discrete | 2      | No             | Discrete(4)            | Discrete(4)             | (72,)             | [0, 1]             | 10^14         |
-| [Texas Hold'em No Limit](texas_holdem_no_limit) | Discrete | 2      | No             | Discrete(103)          | Discrete(103)           | (54,)             | [0, 100]           | 10^162        |
-| [Tic Tac Toe](tictactoe)                        | Discrete | 2      | No             | Discrete(9)            | Discrete(9)             | (3, 3, 2)         | [0, 1]             | ?             |
-| [Uno](uno)                                      | Discrete | 2      | No             | Discrete(61)           | Discrete(61)            | (7, 4, 15)        | [0, 1]             | 10^163        |
-=======
 | [Backgammon](classic/backgammon)                        | Discrete | 2      | No             | Discrete(1353) | Discrete(1353) | (198,)            | [0, 7.5]           | 10^26         |
 | [Chess](classic/chess)                                  | Discrete | 2      | No             | Discrete(4672)         | Discrete(4672)          | (8,8,20)          | [0, 1]             | ?             |
 | [Connect Four](classic/connect_four)                    | Discrete | 2      | No             | Discrete(7)            | Discrete(7)             | (6, 7, 2)         | [0, 1]             | ?             |
@@ -34,7 +17,6 @@
 | [Texas Hold'em No Limit](classic/texas_holdem_no_limit) | Discrete | 2      | No             | Discrete(103)          | Discrete(103)           | (54,)             | [0, 100]           | 10^162        |
 | [Tic Tac Toe](classic/tictactoe)                        | Discrete | 2      | No             | Discrete(9)            | Discrete(9)             | (3, 3, 2)         | [0, 1]             | ?             |
 | [Uno](classic/uno)                                      | Discrete | 2      | No             | Discrete(61)           | Discrete(61)            | (7, 4, 15)        | [0, 1]             | 10^163        |
->>>>>>> d1d70b54
 
 
 `pip install pettingzoo[classic]`
