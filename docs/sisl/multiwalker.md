---
layout: docu
observations: Vector
actions: Discrete
agents: 3 (+/-)
manual-control: No
action-shape: (4)
action-values: (-1, 1)
num-states: ?
---


### Multiwalker

<<<<<<< HEAD
This environment is part of the [SISL environments](sisl). Please read that page first for general information.
=======
>>>>>>> d1d70b54


This environment is part of the [SISL environments](../sisl). Please read that page first for general information.





`from pettingzoo.sisl import multiwalker_v0`



`agents= ["walker_0", "walker_1", "walker_2"]`

<<<<<<< HEAD
![](docs/sisl/sisl_multiwalker.gif)
=======


![](sisl_multiwalker.gif)
>>>>>>> d1d70b54



*AEC diagram*



A package is placed on top of (by default) 3 pairs of robot legs which you control. The robots must learn to move the package as far as possible to the right. A positive reward is awarded to each walker, which is the change in the package distance summed with 130 times the change in the walker's position. A walker is given a reward of -100 if they fall and a reward of -100 for each fallen walker in the environment. If the global reward mechanic is chosen, the mean of all rewards is given to each agent. Each walker exerts force on two joints in their two legs, giving a continuous action space represented as a 4 element vector. Each walker observes via a 32 element vector, containing simulated noisy lidar data about the environment and information about neighboring walkers. The environment runs for 500 frames by default.



```

multiwalker.env(n_walkers=3, position_noise=1e-3, angle_noise=1e-3, reward_mech='local',

forward_reward=1.0, fall_reward=-100.0, drop_reward=-100.0, terminate_on_fall=True,

max_frames=500)

```



*about arguments*



```

n_walkers: number of bipedal walker agents in environment



position_noise: noise applied to agent positional sensor observations



angle_noise: noise applied to agent rotational sensor observations



reward_mech: whether all agents are rewarded equal amounts or singular agent is rewarded



forward_reward: reward applied for an agent standing, scaled by agent's x coordinate



fall_reward: reward applied when an agent falls down



drop_reward: reward applied for each fallen walker in environment



terminate_on_fall: toggles whether agent is done if it falls down



max_frames: after max_frames steps all agents will return done



```



Leaderboard:



| Average Total Reward | Method | Institution | Paper | Code |

|----------------------|--------|-------------|-------|------|

| x                    | PPO    | UMD         |       |      |



Add Gupta et al and DDPG paper results too<|MERGE_RESOLUTION|>--- conflicted
+++ resolved
@@ -12,10 +12,6 @@
 
 ### Multiwalker
 
-<<<<<<< HEAD
-This environment is part of the [SISL environments](sisl). Please read that page first for general information.
-=======
->>>>>>> d1d70b54
 
 
 This environment is part of the [SISL environments](../sisl). Please read that page first for general information.
@@ -30,13 +26,9 @@
 
 `agents= ["walker_0", "walker_1", "walker_2"]`
 
-<<<<<<< HEAD
-![](docs/sisl/sisl_multiwalker.gif)
-=======
 
 
 ![](sisl_multiwalker.gif)
->>>>>>> d1d70b54
 
 
 
