--- conflicted
+++ resolved
@@ -14,9 +14,6 @@
 
 {% include info_box.md %}
 
-
-
-<<<<<<< HEAD
 In this environment, bipedal robots attempt to carry a package as far right as possible. A package is placed on top of 3 (by default) bipedal robots which you control. A positive reward is awarded to each walker, which is the change in the package distance summed with 130 times the change in the walker's position. By default, the environment is done if any walker or the package falls. A walker is given a reward of -100 when they fail the game by either condition. If the walker falls, they are penalized an additional -10. If the `terminate_on_fall` setting is set to false, the game continues until the package falls. If the `remove_on_fall` setting is set to True, the walkers are removed from the scene after they fall. If the global reward mechanic is chosen, the mean of all rewards is given to each agent. Each walker exerts force on two joints in their two legs, giving a continuous action space represented as a 4 element vector. Each walker observes via a 31 element vector containing simulated noisy lidar data about the environment and information about neighboring walkers. The environment's duration is capped at 500 frames by default (can be controlled by the `max_cycles` setting).
 
 
@@ -51,10 +48,6 @@
 |         28          | Walker X position relative to package (0 for left edge, 1 for right edge) | [-inf, inf] |
 |         29          | Walker Y position relative to package                        | [-inf, inf] |
 |         30          | Package angle                                                | [-inf, inf] |
-=======
-A package is placed on top of 3 (by default) bipedal robots which you control. The robots must learn to move the package as far as possible to the right. A positive reward is awarded to each walker, which is the change in the package distance added to 130 times the change in the walker's position. By default, the environment is done if any walker or the package falls. A walker is given a reward of -100 when they fail the game by either condition. If the walker falls, they are penalized an additional -10. If the `terminate_on_fall` setting is set to false, the game continues until the package falls. If the `remove_on_fall` setting is set to True, the walkers are removed from the scene after they fall. If the global reward mechanic is chosen, the mean of all rewards is given to each agent. Each walker exerts force on two joints in their two legs, giving a continuous action space represented as a 4 element vector. Each walker observes via a 31 element vector containing simulated noisy lidar data about the environment and information about neighboring walkers. The environment's duration is capped at 500 frames by default (can be controlled by the `max_cycles` setting)
->>>>>>> 249e03a9
-
 ### Arguments
 
 ```
