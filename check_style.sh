--- conflicted
+++ resolved
@@ -1,11 +1,6 @@
 # See setup.cfg for codespell and flake8 settings
 set -e
 
-<<<<<<< HEAD
-bandit --recursive --skip B101,B301,B303,B311,B403,B404,B603,B607 .
-# codespell pettingzoo/*/*.py pettingzoo/*/*/*.py
-=======
 codespell pettingzoo/*/*.py pettingzoo/*/*/*.py
->>>>>>> 8b1869cf
 flake8 pettingzoo/ test/
 isort -w 100 -o magent -p pettingzoo -c pettingzoo